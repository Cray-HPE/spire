--- conflicted
+++ resolved
@@ -134,22 +134,6 @@
                 port = 9988
         }
 
-<<<<<<< HEAD
-        DogStatsd {
-                address = "localhost:8125"
-        }
-
-        Statsd {
-                address = "localhost:1337"
-        }
-
-        Statsd {
-                address = "collector.example.org:8125"
-        }
-
-        M3 = [
-            { address = "localhost:9000" env = "prod" }
-=======
         DogStatsd = [
             { address = "localhost:8125" },
         ]
@@ -157,7 +141,10 @@
         Statsd = [
             { address = "localhost:1337" },
             { address = "collector.example.org:8125" },
->>>>>>> 6ee8ea23
+        ]
+        
+        M3 = [
+            { address = "localhost:9000" env = "prod" },
         ]
 }
 ```
